#!/usr/bin/python
# -*- coding:utf-8 -*-

import sys
import os
import time
import socket
from PIL import Image, ImageDraw, ImageFont

# Set up Waveshare library path
libdir = os.path.join(os.path.dirname(os.path.realpath(__file__)), '../OLED_Module_Code/RaspberryPi/python/lib')
if os.path.exists(libdir):
    sys.path.append(libdir)

from waveshare_OLED import OLED_1in27_rgb


# Function to get IP address
def get_ip():
    try:
        s = socket.socket(socket.AF_INET, socket.SOCK_DGRAM)
        # Doesn't need to connect
        s.connect(("8.8.8.8", 80))
        ip = s.getsockname()[0]
        s.close()
        return ip
    except Exception:
        return "No IP"


# Initialize display
disp = OLED_1in27_rgb.OLED_1in27_rgb()
disp.Init()
disp.clear()

font = ImageFont.load_default()


def draw_frame(shrink):
    """Render a single frame on the OLED display."""
    img = Image.new('RGB', (disp.width, disp.height), 'black')
    draw = ImageDraw.Draw(img)

    # Step 1: Outer white working area (124x84)
    draw.rectangle((0, 12, 123, 95), fill='white')

    # Step 2: Inner black metric area (122x72, top)
    draw.rectangle((1, 13, 122, 86), fill='black')

<<<<<<< HEAD
    # Step 3: Bottom white IP bar (122x10)
    draw.rectangle((1, 87, 122, 94), fill='white')

    # Step 4: Four metric rectangles (2x2) with animated icons and placeholder text
    h_spacing = 1
    v_spacing = 1
    metric_left, metric_top, metric_right, metric_bottom = 1, 13, 122, 86
    metric_width = metric_right - metric_left + 1
    metric_height = metric_bottom - metric_top + 1
    rect_width = (metric_width - h_spacing) // 2
    rect_height = (metric_height - v_spacing) // 2
    icon_base = rect_height - 10  # max icon size within each rectangle
    _, text_h = font.getsize("No signal")

    for i in range(4):
        row, col = divmod(i, 2)
        left = metric_left + col * (rect_width + h_spacing)
        top = metric_top + row * (rect_height + v_spacing)
        right = left + rect_width - 1
        bottom = top + rect_height - 1
        draw.rectangle((left, top, right, bottom), fill='white')

        # Animated black square icon
        size = icon_base - 4 if shrink else icon_base
        offset = (icon_base - size) // 2
        icon_x = left + 2 + offset
        icon_y = top + (rect_height - icon_base) // 2 + offset
        draw.rectangle((icon_x, icon_y, icon_x + size - 1, icon_y + size - 1), fill='black')

        # Placeholder text
        text_x = left + 2 + icon_base + 3
        text_y = top + (rect_height - text_h) // 2
        draw.text((text_x, text_y), "No signal", fill='black', font=font)

    # Step 5: Draw IP in white bar (in black text)
    ip = get_ip()
    ip_text_y = 87 + 1  # slight top padding
=======
    # Step 3: White horizontal line in the middle of the metric area
    line_y = 13 + (72 // 2)
    draw.line((1, line_y, 122, line_y), fill='white')

    # Step 4: Bottom white IP bar (122x10)
    draw.rectangle((1, 87, 122, 94), fill='white')

    # Step 5: Four metric rectangles with animated icons and placeholder text
    rect_height = 8
    spacing = 1
    icon_base = rect_height - 2  # max icon size
    _, text_h = font.getsize("No signal")
    for i in range(4):
        top = 13 + i * (rect_height + spacing)
        bottom = top + rect_height - 1
        draw.rectangle((1, top, 122, bottom), fill='white')

        # Animated black square icon
        size = icon_base - 2 if shrink else icon_base
        offset = (icon_base - size) // 2
        icon_x = 2 + offset
        icon_y = top + 1 + offset
        draw.rectangle((icon_x, icon_y, icon_x + size - 1, icon_y + size - 1), fill='black')

        # Placeholder text
        text_x = 2 + icon_base + 3
        text_y = top + (rect_height - text_h) // 2
        draw.text((text_x, text_y), "No signal", fill='black', font=font)

    # Step 6: Draw IP in white bar (in black text)
    ip = get_ip()
    ip_text_y = 85 + 1  # slight top padding
>>>>>>> 55e653fb
    draw.text((2, ip_text_y), ip, fill='black', font=font)

    disp.ShowImage(disp.getbuffer(img))


def main():
    shrink = False
    while True:
        draw_frame(shrink)
        shrink = not shrink
        time.sleep(0.5)


if __name__ == "__main__":
    main()<|MERGE_RESOLUTION|>--- conflicted
+++ resolved
@@ -47,7 +47,6 @@
     # Step 2: Inner black metric area (122x72, top)
     draw.rectangle((1, 13, 122, 86), fill='black')
 
-<<<<<<< HEAD
     # Step 3: Bottom white IP bar (122x10)
     draw.rectangle((1, 87, 122, 94), fill='white')
 
@@ -85,40 +84,7 @@
     # Step 5: Draw IP in white bar (in black text)
     ip = get_ip()
     ip_text_y = 87 + 1  # slight top padding
-=======
-    # Step 3: White horizontal line in the middle of the metric area
-    line_y = 13 + (72 // 2)
-    draw.line((1, line_y, 122, line_y), fill='white')
 
-    # Step 4: Bottom white IP bar (122x10)
-    draw.rectangle((1, 87, 122, 94), fill='white')
-
-    # Step 5: Four metric rectangles with animated icons and placeholder text
-    rect_height = 8
-    spacing = 1
-    icon_base = rect_height - 2  # max icon size
-    _, text_h = font.getsize("No signal")
-    for i in range(4):
-        top = 13 + i * (rect_height + spacing)
-        bottom = top + rect_height - 1
-        draw.rectangle((1, top, 122, bottom), fill='white')
-
-        # Animated black square icon
-        size = icon_base - 2 if shrink else icon_base
-        offset = (icon_base - size) // 2
-        icon_x = 2 + offset
-        icon_y = top + 1 + offset
-        draw.rectangle((icon_x, icon_y, icon_x + size - 1, icon_y + size - 1), fill='black')
-
-        # Placeholder text
-        text_x = 2 + icon_base + 3
-        text_y = top + (rect_height - text_h) // 2
-        draw.text((text_x, text_y), "No signal", fill='black', font=font)
-
-    # Step 6: Draw IP in white bar (in black text)
-    ip = get_ip()
-    ip_text_y = 85 + 1  # slight top padding
->>>>>>> 55e653fb
     draw.text((2, ip_text_y), ip, fill='black', font=font)
 
     disp.ShowImage(disp.getbuffer(img))
